--- conflicted
+++ resolved
@@ -266,28 +266,18 @@
     20000 + (raw % 20000)
 }
 
-<<<<<<< HEAD
 /// Computes a deterministic Nemirtingas LAN port based on the game, profile, and attempt
 /// counter so each player receives a stable yet unique UDP socket when multiple instances
 /// run on the same device.
 fn deterministic_nemirtingas_port(game_id: &str, profile: &str, attempt: u32) -> u16 {
     let mut hasher = Sha1::new();
     hasher.update(format!("partydeck-nemirtingas-port:{game_id}:{profile}:{attempt}").as_bytes());
-=======
-/// Computes a deterministic Nemirtingas LAN port using a disjoint range so EOS beacons
-/// do not fight with Goldberg for the same UDP socket. The port stays stable per game so
-/// hosts and guests always listen on the same endpoint.
-fn deterministic_nemirtingas_port(game_id: &str) -> u16 {
-    let mut hasher = Sha1::new();
-    hasher.update(format!("partydeck-nemirtingas-port:{game_id}").as_bytes());
->>>>>>> a0cc4ceb
     let digest = hasher.finalize();
 
     let raw = u16::from_be_bytes([digest[2], digest[3]]);
     40000 + (raw % 20000)
 }
 
-<<<<<<< HEAD
 /// Resolves stable Nemirtingas LAN ports for every provided profile while avoiding
 /// collisions with the Goldberg discovery socket and between different PartyDeck players.
 /// Each assigned port stays deterministic across launches so join codes remain valid.
@@ -323,24 +313,6 @@
     }
 
     assignments
-=======
-/// Resolves the Nemirtingas LAN port for the provided game while ensuring it does not
-/// collide with the Goldberg listen port. This keeps LAN discovery stable for all players
-/// without forcing the emulators to share a socket that they cannot jointly bind.
-pub fn resolve_nemirtingas_port(game_id: &str, goldberg_port: Option<u16>) -> u16 {
-    let mut port = deterministic_nemirtingas_port(game_id);
-
-    if let Some(goldberg) = goldberg_port {
-        if port == goldberg {
-            port = port.saturating_add(1);
-            if port >= u16::MAX {
-                port = 49152;
-            }
-        }
-    }
-
-    port
->>>>>>> a0cc4ceb
 }
 
 /// Ensures all active profiles expose the Goldberg LAN identity files expected by Coral
