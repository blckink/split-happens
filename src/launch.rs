--- conflicted
+++ resolved
@@ -1,8 +1,4 @@
 use std::fs::File;
-<<<<<<< HEAD
-=======
-use std::sync::{Arc, Mutex};
->>>>>>> 0c7bf0bd
 use std::path::{Path, PathBuf};
 use std::sync::{Arc, Mutex};
 
