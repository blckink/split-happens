--- conflicted
+++ resolved
@@ -494,19 +494,8 @@
         if !h.path_goldberg.is_empty() && !profile_names.is_empty() {
             // Normalize Goldberg LAN metadata so every running instance advertises the
             // same listen port and exposes required identity files for lobby discovery.
-<<<<<<< HEAD
             synchronized_goldberg_port =
                 synchronize_goldberg_profiles(&profile_names, &game_id, None)?;
-=======
-            let profile_names: Vec<String> = instances
-                .iter()
-                .map(|instance| instance.profname.clone())
-                .collect();
-            if !profile_names.is_empty() {
-                synchronized_goldberg_port =
-                    synchronize_goldberg_profiles(&profile_names, &game_id, None)?;
-            }
->>>>>>> a0cc4ceb
         }
     }
 
@@ -516,7 +505,6 @@
             game_id, port
         );
     }
-<<<<<<< HEAD
     let mut nemirtingas_ports: HashMap<String, u16> = HashMap::new();
     if let HandlerRef(h) = game {
         if !h.path_nemirtingas.is_empty() && !profile_names.is_empty() {
@@ -535,23 +523,6 @@
             }
         }
     }
-=======
-    let mut nemirtingas_lan_port: Option<u16> = None;
-    if let HandlerRef(h) = game {
-        if !h.path_nemirtingas.is_empty() {
-            // Resolve a deterministic Nemirtingas LAN port that is stable per game while
-            // staying clear of the Goldberg listen socket so EOS beacons no longer clash
-            // and auto-increment across profiles.
-            let port = resolve_nemirtingas_port(&game_id, synchronized_goldberg_port);
-            println!(
-                "[PARTYDECK] Nemirtingas LAN port for {} resolved to {}",
-                game_id, port
-            );
-            nemirtingas_lan_port = Some(port);
-        }
-    }
-    let nemirtingas_port_env = nemirtingas_lan_port.map(|port| port.to_string());
->>>>>>> a0cc4ceb
     let mut locks_vec = Vec::new();
     for instance in instances {
         let lock = ProfileLock::acquire(&game_id, &instance.profname)?;
@@ -654,11 +625,7 @@
         let profile_port = nemirtingas_ports.get(&instance.profname).copied();
 
         let (nepice_dir, json_path, log_path, sha1_nemirtingas) =
-<<<<<<< HEAD
             ensure_nemirtingas_config(&instance.profname, &game_id, profile_port)?;
-=======
-            ensure_nemirtingas_config(&instance.profname, &game_id, nemirtingas_lan_port)?;
->>>>>>> a0cc4ceb
         let json_real = json_path.canonicalize()?;
 
         let instance_gamedir = if use_bwrap {
@@ -741,17 +708,10 @@
             }
             cmd.env("SDL_DYNAMIC_API", format!("{steam}/{path_sdl}"));
         }
-<<<<<<< HEAD
         if let Some(port) = profile_port {
             // Pin Nemirtingas LAN discovery to each profile's deterministic port so concurrent
             // instances no longer contend for the same UDP socket and stop auto-incrementing.
             cmd.env("EOS_OVERRIDE_LAN_PORT", port.to_string());
-=======
-        if let Some(port) = &nemirtingas_port_env {
-            // Pin Nemirtingas LAN discovery to the deterministic port shared across all
-            // profiles so EOS beacons remain stable for join-code lookups.
-            cmd.env("EOS_OVERRIDE_LAN_PORT", port);
->>>>>>> a0cc4ceb
         }
         if win {
             let protonpath = if cfg.proton_version.is_empty() {
